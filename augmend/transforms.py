import numpy as np
from scipy.ndimage.interpolation import zoom, map_coordinates
import itertools
from functools import reduce
<<<<<<< HEAD
from .utils import map_single_func_tree, zip_trees, _wrap_leaf_node
=======
from concurrent.futures import ThreadPoolExecutor
import copy
>>>>>>> 3f6e8928


def flatten_axis(ndim, axis=None):
    """ converts axis to a flatten tuple
    e.g.
    flatten_axis(3, axis = None) = (0,1,2)
    flatten_axis(4, axis = (-2,-1)) = (2,3)
    """

    # allow for e.g. axis = -1, axis = None, ...
    all_axis = np.arange(ndim)

    if axis is None:
        axis = tuple(all_axis)
    else:
        if np.isscalar(axis):
            axis = [axis, ]
        elif isinstance(axis, tuple):
            axis = list(axis)
        if max(axis) > max(all_axis):
            raise ValueError("axis = %s too large" % max(axis))
        axis = tuple(list(all_axis[axis]))
    return axis


def _to_flat_sub_array(arr, axis):
    axis = flatten_axis(arr.ndim, axis)
    flat_axis = tuple(i for i in range(arr.ndim) if i not in axis)
    permute_axis = flat_axis + axis
    flat_shape = (-1,) + tuple(s for i, s in enumerate(arr.shape) if i in axis)
    arr_t = arr.transpose(permute_axis).reshape(flat_shape)
    return arr_t


def _from_flat_sub_array(arr, axis, shape):
    axis = flatten_axis(len(shape), axis)
    flat_axis = tuple(i for i in range(len(shape)) if i not in axis)
    permute_axis = flat_axis + axis
    inv_permute_axis = tuple(permute_axis.index(i) for i in range(len(shape)))
    permute_shape = tuple(shape[p] for p in permute_axis)
    arr_t = arr.reshape(permute_shape)
    arr_t = arr_t.transpose(inv_permute_axis)
    return arr_t


#
# def transform_elastic(img, rng=None, axis=None, grid=4, amount=5, order=1):
#     """
#     elastic deformation of an n-dimensional image along the given axis
#
#     :param img, ndarray:
#         the nD image to deform
#     :param axis, tuple or callable:
#         the axis along which to deform e.g. axis = (1,2). Set axis = None if all axe should be used
#     :param grid, int, tuple of ints of same length as axis, or callable:
#         the number of gridpoints per axis at which random deformation vectors are attached.
#     :param amount, float, tuple of floats of same length as axis, or callable:
#         the maximal pixel shift of deformations per axis.
#     :param order, int or callable:
#         the interpolation order (e.g. set order = 0 for nearest neighbor)
#     :param rng:
#         the random number generator to be used
#     :return ndarray:
#         the deformed img/array
#
#     Example:
#     ========
#
#     img = np.zeros((128,) * 2, np.float32)
#
#     img[::16] = 128
#     img[:,::16] = 128
#
#     out = transform_elastic(img, grid=5, amount=5)
#
#
#     """
#     img = np.asanyarray(img)
#
#     if callable(axis):
#         axis = axis(img)
#
#     axis = flatten_axis(img.ndim, axis)
#
#     if np.isscalar(grid):
#         grid = (grid,) * len(axis)
#     elif callable(grid):
#         grid = grid(img)
#
#     if np.isscalar(amount):
#         amount = (amount,) * len(axis)
#     elif callable(amount):
#         amount = amount(img)
#
#     if callable(order):
#         order = order(img)
#
#     grid = np.asanyarray(grid)
#     amount = np.asanyarray(amount)
#
#     if not img.ndim >= len(axis):
#         raise ValueError("dimension of image (%s) < length of axis (%s)" % (img.ndim, len(axis)))
#
#     if not len(axis) == len(grid):
#         raise ValueError("length of axis (%s) != length of grid (%s)" % (len(axis), len(grid)))
#
#     if not len(axis) == len(amount):
#         raise ValueError("length of axis (%s) != length of amount (%s)" % (len(axis), len(amount)))
#
#     if np.amin(grid) < 2:
#         raise ValueError("grid should be at least 2x2 (but is %s)" % str(grid))
#
#     if rng is None:
#         rng = np.random
#
#     grid_full = np.ones(img.ndim, np.int)
#     grid_full[np.array(axis)] = np.array(grid)
#
#     amount_full = np.zeros(img.ndim, np.float32)
#     amount_full[np.array(axis)] = np.array(amount)
#
#     dxs_coarse = list(a * rng.uniform(-1, 1, grid_full) for a in amount_full)
#
#     # make sure, the border dxs are pointing inwards, such that
#     # we dont have out-of-border pixel accesses
#
#     for ax in range(img.ndim):
#         ss = [slice(None) for i in range(img.ndim)]
#         ss[ax] = slice(0, 1)
#         dxs_coarse[ax][ss] *= np.sign(dxs_coarse[ax][ss])
#         ss[ax] = slice(-1, None)
#         dxs_coarse[ax][ss] *= -np.sign(dxs_coarse[ax][ss])
#
#     zoom_factor = tuple(s / g if i in axis else 1 for i, (s, g) in enumerate(zip(img.shape, grid_full)))
#
#     dxs = tuple(np.broadcast_to(zoom(dx, zoom_factor, order=1), img.shape) for dx in dxs_coarse)
#
#     Xs = np.meshgrid(*tuple(np.arange(s) for s in img.shape), indexing='ij')
#
#     indices = tuple(np.reshape(X + dx, (-1, 1)) for X, dx in zip(Xs, dxs))
#
#     return map_coordinates(img, indices, order=order).reshape(img.shape)


# FIXME: the one below is more flexible, as it allows to apply independent distortions
# FIXME: along the axis it is not applied to (e.g. batches)

def transform_elastic(img, rng=None, axis=None, grid=5, amount=5, order=1, workers=1):
    """
    elastic deformation of an n-dimensional image along the given axis

    :param img, ndarray:
        the nD image to deform
    :param rng:
        the random number generator to be used
    :param axis, tuple or callable:
        the axis along which to deform e.g. axis = (1,2). Set axis = None if all axe should be used
    :param grid, int, tuple of ints of same length as axis, or callable:
        the number of gridpoints per axis at which random deformation vectors are attached.
    :param amount, float, tuple of floats of same length as axis, or callable:
        the maximal pixel shift of deformations per axis.
    :param order, int or callable:
        the interpolation order (e.g. set order = 0 for nearest neighbor)
    :param workers, int:
        if >1 uses multithreading with the given number of workers 

    :return ndarray:
        the deformed img/array

    Example:
    ========

    img = np.zeros((128,) * 2, np.float32)

    img[::16] = 128
    img[:,::16] = 128

    out = transform_elastic(img, grid=5, amount=5)


    """

    img = np.asanyarray(img)

    axis = flatten_axis(img.ndim, axis)

    if np.isscalar(grid):
        grid = (grid,) * len(axis)
    if np.isscalar(amount):
        amount = (amount,) * len(axis)

    grid = np.asanyarray(grid)
    amount = np.asanyarray(amount)

    if not img.ndim >= len(axis):
        raise ValueError("dimension of image (%s) < length of axis (%s)" % (img.ndim, len(axis)))

    if not len(axis) == len(grid):
        raise ValueError("length of axis (%s) != length of grid (%s)" % (len(axis), len(grid)))

    if not len(axis) == len(amount):
        raise ValueError("length of axis (%s) != length of amount (%s)" % (len(axis), len(amount)))

    if np.amin(grid) < 2:
        raise ValueError("grid should be at least 2x2 (but is %s)" % str(grid))

    if rng is None:
        rng = np.random

    if len(axis) < img.ndim:
        # flatten all axis that are not affected
        img_flattened = _to_flat_sub_array(img, axis)
        state = rng.get_state()

        def _func(x, rng):
            rng.set_state(state)
            return transform_elastic(x, rng=rng,
                                     axis=None, grid=grid, amount=amount, order=order,
                                     workers=1
                                     )

        # copy rng, to be thread-safe
        rng_flattened = tuple(copy.deepcopy(rng) for _ in img_flattened)

        if workers > 1:

            with ThreadPoolExecutor(max_workers=workers) as executor:
                res_flattened = np.stack(executor.map(_func, img_flattened, rng_flattened))
        else:
            res_flattened = np.stack(map(_func, img_flattened, rng_flattened))

        return _from_flat_sub_array(res_flattened, axis, img.shape)

    else:
        # print(np.sum(rng.get_state()[1]))
        dxs_coarse = list(a * rng.uniform(-1, 1, grid) for a in amount)

        # make sure, the border dxs are pointing inwards, such that
        # we dont have out-of-border pixel accesses

        for ax in range(img.ndim):
            ss = [slice(None) for i in range(img.ndim)]
            ss[ax] = slice(0, 1)
            dxs_coarse[ax][tuple(ss)] *= np.sign(dxs_coarse[ax][tuple(ss)])
            ss[ax] = slice(-1, None)
            dxs_coarse[ax][tuple(ss)] *= -np.sign(dxs_coarse[ax][tuple(ss)])

        zoom_factor = tuple(s / g if i in axis else 1 for i, (s, g) in enumerate(zip(img.shape, grid)))

        dxs = tuple(zoom(dx, zoom_factor, order=1) for dx in dxs_coarse)

        Xs = np.meshgrid(*tuple(np.arange(s) for s in img.shape), indexing='ij')

        indices = tuple(np.reshape(X + dx, (-1, 1)) for X, dx in zip(Xs, dxs))

        return map_coordinates(img, indices, order=order).reshape(img.shape)


def subgroup_permutations(ndim, axis=None):
    """
    iterate over the permutation subgroup of given axis
    """
    axis = flatten_axis(ndim, axis)
    res = np.arange(ndim)
    for perm in itertools.permutations(axis):
        for a, p in zip(axis, perm):
            res[a] = p
        yield tuple(res)


def subgroup_flips(ndim, axis=None):
    """
    iterate over the product subgroup (False,True) of given axis
    """
    axis = flatten_axis(ndim, axis)
    res = np.zeros(ndim, np.bool)
    for prod in itertools.product((False, True), repeat=len(axis)):

        for a, p in zip(axis, prod):
            res[a] = p
        yield tuple(res)


def transform_flip_rot(img, rng=None, axis=None):
    """
    random augmentation of an array around axis
    """

    if rng is None:
        rng = np.random

    # flatten the axis, e.g. (-2,-1) -> (2,3) for the different array shapes
    axis = flatten_axis(img.ndim, axis)

    # list of all permutations
    perms = tuple(subgroup_permutations(img.ndim, axis))

    # list of all flips
    flips = tuple(subgroup_flips(img.ndim, axis))

    # random permutation and flip
    rand_perm_ind = rng.randint(len(perms))
    rand_flip_ind = rng.randint(len(flips))

    rand_perm = perms[rand_perm_ind]
    rand_flip = flips[rand_flip_ind]

    # first random permute
    augmented = img.transpose(rand_perm)

    # then random flip
    for axis, f in enumerate(rand_flip):
        if f:
            augmented = np.flip(augmented, axis)
    return augmented


############################################################################



class BaseTransform(object):
    """
    base class for an augmentation action
    """

    def __init__(self, default_kwargs, transform_func):
        self._default_kwargs = default_kwargs
        self._transform_func = transform_func

    def __call__(self, x, rng=np.random, **kwargs):
        kwargs = {**self._default_kwargs, **kwargs}
        return self._transform_func(x,
                                    rng=rng,
                                    **kwargs)

    def __add__(self, other):
        return Concatenate([self, other])

    # TODO: when chaining more than two things together, how do divvy up probabilities?
    def __or__(self, other):
        # TODO: warning if weights not uniform for any of the (potential) Choice transforms self or other
        # print(self, other)
        trans_self  = list(self.transforms)  if isinstance(self,Choice)  else [self]
        trans_other = list(other.transforms) if isinstance(other,Choice) else [other]
        return Choice(*(trans_self+trans_other))
        # return Choice(self, other)
    # def __div__(self, other):
    #     return self.__or__(other)
    # def __truediv__(self, other):
    #     return self.__or__(other)
    # def __floordiv__(self, other):
    #     return self.__or__(other)

    def __repr__(self):
        return self.__class__.__name__
        # kwargs_str = '\n'.join(" = ".join(map(str, item)) for item in self._default_kwargs.items())
        # return "%s\n\ndefault arguments:\n%s" % (self.__class__.__name__, kwargs_str)


class Concatenate(BaseTransform):
    def __init__(self, transforms):
        self.transforms = tuple(transforms)
        super().__init__(
            default_kwargs=dict(),
            transform_func=lambda x, rng: reduce(lambda x, f: f(x, rng), transforms, x)
        )
    def __repr__(self):
        return "%s%s"%(self.__class__.__name__,  self.transforms)


class Choice(BaseTransform):
    def __init__(self, *transforms, weights=None):
        # TODO: check weights (length, positive, ?)
        if weights is None:
            weights = [1]*len(transforms)
        assert len(weights)==len(transforms)
        p = np.asanyarray(weights)
        p = p / np.sum(p)
        self.transforms, self.weights = transforms, p
        super().__init__(
            default_kwargs=dict(),
            transform_func=lambda x,rng: transforms[rng.choice(len(transforms),p=p)](x)
        )

    def __repr__(self):
        return "%s%s"%(self.__class__.__name__,  self.transforms)
        # return "%s%s, w=%s"%(self.__class__.__name__,  self.transforms, self.weights)

def choice(*transforms, weights=None):
    """convert several trees of transforms to one tree with Choice nodes of individual transforms
    """
    return map_single_func_tree (
        lambda leaf: Choice(*leaf,weights=weights),
        zip_trees(*map(_wrap_leaf_node,transforms))
    )


class Identity(BaseTransform):
    """
    Do nothing
    """

    def __init__(self):
        super().__init__(
            default_kwargs=dict(),
            transform_func=lambda x, rng: x
        )


class AdditiveNoise(BaseTransform):
    """
    Add gaussian noise
    """

    def __init__(self, sigma=.1):
        super().__init__(
            default_kwargs=dict(sigma=sigma),
            transform_func=lambda x, rng, sigma: x + (sigma(x, rng) if callable(sigma) else sigma) * rng.normal(0, 1,
                                                                                                                x.shape)
        )


class CutOut(BaseTransform):
    """
    Cut parts of the image
    """

    def __init__(self, width=16):
        super().__init__(
            default_kwargs=dict(width=width),
            transform_func=self._cutout)

    def _cutout(self, x, rng, width=16):
        if np.isscalar(width):
            width = (width,) * x.ndim
        assert all(tuple(w <= s for w, s in zip(width, x.shape)))
        x0 = tuple(rng.randint(0, s - w - 1) for w, s in zip(width, x.shape))
        ss = tuple(slice(_x0, _x0 + w) for w, _x0 in zip(width, x0))
        y = x.copy()
        y[ss] = 0
        return y


class Elastic(BaseTransform):
    """
    elastic deformation of an n-dimensional image along the given axis

    :param axis, tuple:
        the axis along which to deform e.g. axis = (1,2). Set axis = None if all axe should be used
    :param grid, int or tuple of ints of same length as axis:
        the number of gridpoints per axis at which random deformation vectors are attached.
    :param amount, float or tuple of floats of same length as axis:
        the maximal pixel shift of deformations per axis.
    :param order, int:
        the interpolation order (e.g. set order = 0 for nearest neighbor)
    :param rng:
        the random number generator to be used
    :return ndarray:
        the deformed img/array

    Example:
    ========

    img = np.zeros((128,) * 2, np.float32)

    img[::16] = 128
    img[:,::16] = 128

    aug_elastic = ElasticAugmentor(grid=5, amount=5)

    out = aug_elastic(img)

    """

    def __init__(self, axis=None, grid=5, amount=5, order=1):
        """

        :param axis, tuple:
            the axis along which to deform e.g. axis = (1,2). Set axis = None if all axe should be used
        :param grid, int or tuple of ints of same length as axis:
            the number of gridpoints per axis at which random deformation vectors are attached.
        :param amount, float or tuple of floats of same length as axis:
            the maximal pixel shift of deformations per axis.
        :param order, int:
            the interpolation order (e.g. set order = 0 for nearest neighbor)
        """

        super().__init__(
            default_kwargs=dict(
                grid=grid,
                axis=axis,
                amount=amount,
                order=order),
            transform_func=transform_elastic
        )


class FlipRot(BaseTransform):
    """
    flip and 90 degree rotation augmentation
    """

    def __init__(self, axis=None):
        """
        :param axis, tuple:
            the axis along which to flip and rotate
        """
        super().__init__(
            default_kwargs=dict(axis=axis),
            transform_func=transform_flip_rot
        )<|MERGE_RESOLUTION|>--- conflicted
+++ resolved
@@ -2,12 +2,9 @@
 from scipy.ndimage.interpolation import zoom, map_coordinates
 import itertools
 from functools import reduce
-<<<<<<< HEAD
-from .utils import map_single_func_tree, zip_trees, _wrap_leaf_node
-=======
 from concurrent.futures import ThreadPoolExecutor
 import copy
->>>>>>> 3f6e8928
+from .utils import map_single_func_tree, zip_trees, _wrap_leaf_node
 
 
 def flatten_axis(ndim, axis=None):
@@ -172,7 +169,7 @@
     :param order, int or callable:
         the interpolation order (e.g. set order = 0 for nearest neighbor)
     :param workers, int:
-        if >1 uses multithreading with the given number of workers 
+        if >1 uses multithreading with the given number of workers
 
     :return ndarray:
         the deformed img/array
