import numpy as np
from scipy.ndimage.interpolation import zoom, map_coordinates
import itertools
from functools import reduce
from concurrent.futures import ThreadPoolExecutor


def flatten_axis(ndim, axis=None):
    """ converts axis to a flatten tuple
    e.g.
    flatten_axis(3, axis = None) = (0,1,2)
    flatten_axis(4, axis = (-2,-1)) = (2,3)
    """

    # allow for e.g. axis = -1, axis = None, ...
    all_axis = np.arange(ndim)

    if axis is None:
        axis = tuple(all_axis)
    else:
        if np.isscalar(axis):
            axis = [axis, ]
        elif isinstance(axis, tuple):
            axis = list(axis)
        if max(axis) > max(all_axis):
            raise ValueError("axis = %s too large" % max(axis))
        axis = tuple(list(all_axis[axis]))
    return axis


def _to_flat_sub_array(arr, axis):
    axis = flatten_axis(arr.ndim, axis)
    flat_axis = tuple(i for i in range(arr.ndim) if i not in axis)
    permute_axis = flat_axis + axis
    flat_shape = (-1,) + tuple(s for i, s in enumerate(arr.shape) if i in axis)
    arr_t = arr.transpose(permute_axis).reshape(flat_shape)
    return arr_t


def _from_flat_sub_array(arr, axis, shape):
    axis = flatten_axis(len(shape), axis)
    flat_axis = tuple(i for i in range(len(shape)) if i not in axis)
    permute_axis = flat_axis + axis
    inv_permute_axis = tuple(permute_axis.index(i) for i in range(len(shape)))
    permute_shape = tuple(shape[p] for p in permute_axis)
    arr_t = arr.reshape(permute_shape)
    arr_t = arr_t.transpose(inv_permute_axis)
    return arr_t


#
# def transform_elastic(img, rng=None, axis=None, grid=4, amount=5, order=1):
#     """
#     elastic deformation of an n-dimensional image along the given axis
#
#     :param img, ndarray:
#         the nD image to deform
#     :param axis, tuple or callable:
#         the axis along which to deform e.g. axis = (1,2). Set axis = None if all axe should be used
#     :param grid, int, tuple of ints of same length as axis, or callable:
#         the number of gridpoints per axis at which random deformation vectors are attached.
#     :param amount, float, tuple of floats of same length as axis, or callable:
#         the maximal pixel shift of deformations per axis.
#     :param order, int or callable:
#         the interpolation order (e.g. set order = 0 for nearest neighbor)
#     :param rng:
#         the random number generator to be used
#     :return ndarray:
#         the deformed img/array
#
#     Example:
#     ========
#
#     img = np.zeros((128,) * 2, np.float32)
#
#     img[::16] = 128
#     img[:,::16] = 128
#
#     out = transform_elastic(img, grid=5, amount=5)
#
#
#     """
#     img = np.asanyarray(img)
#
#     if callable(axis):
#         axis = axis(img)
#
#     axis = flatten_axis(img.ndim, axis)
#
#     if np.isscalar(grid):
#         grid = (grid,) * len(axis)
#     elif callable(grid):
#         grid = grid(img)
#
#     if np.isscalar(amount):
#         amount = (amount,) * len(axis)
#     elif callable(amount):
#         amount = amount(img)
#
#     if callable(order):
#         order = order(img)
#
#     grid = np.asanyarray(grid)
#     amount = np.asanyarray(amount)
#
#     if not img.ndim >= len(axis):
#         raise ValueError("dimension of image (%s) < length of axis (%s)" % (img.ndim, len(axis)))
#
#     if not len(axis) == len(grid):
#         raise ValueError("length of axis (%s) != length of grid (%s)" % (len(axis), len(grid)))
#
#     if not len(axis) == len(amount):
#         raise ValueError("length of axis (%s) != length of amount (%s)" % (len(axis), len(amount)))
#
#     if np.amin(grid) < 2:
#         raise ValueError("grid should be at least 2x2 (but is %s)" % str(grid))
#
#     if rng is None:
#         rng = np.random
#
#     grid_full = np.ones(img.ndim, np.int)
#     grid_full[np.array(axis)] = np.array(grid)
#
#     amount_full = np.zeros(img.ndim, np.float32)
#     amount_full[np.array(axis)] = np.array(amount)
#
#     dxs_coarse = list(a * rng.uniform(-1, 1, grid_full) for a in amount_full)
#
#     # make sure, the border dxs are pointing inwards, such that
#     # we dont have out-of-border pixel accesses
#
#     for ax in range(img.ndim):
#         ss = [slice(None) for i in range(img.ndim)]
#         ss[ax] = slice(0, 1)
#         dxs_coarse[ax][ss] *= np.sign(dxs_coarse[ax][ss])
#         ss[ax] = slice(-1, None)
#         dxs_coarse[ax][ss] *= -np.sign(dxs_coarse[ax][ss])
#
#     zoom_factor = tuple(s / g if i in axis else 1 for i, (s, g) in enumerate(zip(img.shape, grid_full)))
#
#     dxs = tuple(np.broadcast_to(zoom(dx, zoom_factor, order=1), img.shape) for dx in dxs_coarse)
#
#     Xs = np.meshgrid(*tuple(np.arange(s) for s in img.shape), indexing='ij')
#
#     indices = tuple(np.reshape(X + dx, (-1, 1)) for X, dx in zip(Xs, dxs))
#
#     return map_coordinates(img, indices, order=order).reshape(img.shape)


# FIXME: the one below is more flexible, as it allows to apply independent distortions
# FIXME: along the axis it is not applied to (e.g. batches)

def transform_elastic(img, rng=None, axis=None, grid=5, amount=5, order=1, workers=1):
    """
    elastic deformation of an n-dimensional image along the given axis

    :param img, ndarray:
        the nD image to deform
<<<<<<< HEAD
    :param rng:
        the random number generator to be used
=======
>>>>>>> 8deb896e
    :param axis, tuple or callable:
        the axis along which to deform e.g. axis = (1,2). Set axis = None if all axe should be used
    :param grid, int, tuple of ints of same length as axis, or callable:
        the number of gridpoints per axis at which random deformation vectors are attached.
    :param amount, float, tuple of floats of same length as axis, or callable:
        the maximal pixel shift of deformations per axis.
    :param order, int or callable:
        the interpolation order (e.g. set order = 0 for nearest neighbor)
<<<<<<< HEAD
    :param workers, int:
        if >1 uses multithreading with the given number of workers 

=======
    :param rng:
        the random number generator to be used
>>>>>>> 8deb896e
    :return ndarray:
        the deformed img/array

    Example:
    ========

    img = np.zeros((128,) * 2, np.float32)

    img[::16] = 128
    img[:,::16] = 128

    out = transform_elastic(img, grid=5, amount=5)


    """

    img = np.asanyarray(img)

    axis = flatten_axis(img.ndim, axis)

    if np.isscalar(grid):
        grid = (grid,) * len(axis)
    if np.isscalar(amount):
        amount = (amount,) * len(axis)

    grid = np.asanyarray(grid)
    amount = np.asanyarray(amount)

    if not img.ndim >= len(axis):
        raise ValueError("dimension of image (%s) < length of axis (%s)" % (img.ndim, len(axis)))

    if not len(axis) == len(grid):
        raise ValueError("length of axis (%s) != length of grid (%s)" % (len(axis), len(grid)))

    if not len(axis) == len(amount):
        raise ValueError("length of axis (%s) != length of amount (%s)" % (len(axis), len(amount)))

    if np.amin(grid) < 2:
        raise ValueError("grid should be at least 2x2 (but is %s)" % str(grid))

    if rng is None:
        rng = np.random

    if len(axis) < img.ndim:
        # flatten all axis that are not affected
        img_flattened = _to_flat_sub_array(img, axis)
        state = rng.get_state()


        def _func(x):
            # copy rng, to be thread-safe
            rng = np.random.RandomState()
            rng.set_state(state)
            return transform_elastic(x, rng=rng,
                                     axis=None, grid=grid, amount=amount, order=order,
                                     workers = 1
                                     )

        if workers>1:
            with ThreadPoolExecutor(max_workers=workers) as executor:
                res_flattened = np.stack(executor.map(_func, img_flattened))
        else:
            res_flattened = np.stack(map(_func, img_flattened))

        return _from_flat_sub_array(res_flattened, axis, img.shape)

    else:

        #print(np.sum(rng.get_state()[1]))
        dxs_coarse = list(a * rng.uniform(-1, 1, grid) for a in amount)

        #print(dxs_coarse[0][0])
        # make sure, the border dxs are pointing inwards, such that
        # we dont have out-of-border pixel accesses

        for ax in range(img.ndim):
            ss = [slice(None) for i in range(img.ndim)]
            ss[ax] = slice(0, 1)
            dxs_coarse[ax][ss] *= np.sign(dxs_coarse[ax][ss])
            ss[ax] = slice(-1, None)
            dxs_coarse[ax][ss] *= -np.sign(dxs_coarse[ax][ss])

        zoom_factor = tuple(s / g if i in axis else 1 for i, (s, g) in enumerate(zip(img.shape, grid)))

        dxs = tuple(zoom(dx, zoom_factor, order=1) for dx in dxs_coarse)

        Xs = np.meshgrid(*tuple(np.arange(s) for s in img.shape), indexing='ij')

        indices = tuple(np.reshape(X + dx, (-1, 1)) for X, dx in zip(Xs, dxs))

        return map_coordinates(img, indices, order=order).reshape(img.shape)


def subgroup_permutations(ndim, axis=None):
    """
    iterate over the permutation subgroup of given axis
    """
    axis = flatten_axis(ndim, axis)
    res = np.arange(ndim)
    for perm in itertools.permutations(axis):
        for a, p in zip(axis, perm):
            res[a] = p
        yield tuple(res)


def subgroup_flips(ndim, axis=None):
    """
    iterate over the product subgroup (False,True) of given axis
    """
    axis = flatten_axis(ndim, axis)
    res = np.zeros(ndim, np.bool)
    for prod in itertools.product((False, True), repeat=len(axis)):

        for a, p in zip(axis, prod):
            res[a] = p
        yield tuple(res)


def transform_flip_rot(img, rng=None, axis=None):
    """
    random augmentation of an array around axis
    """

    if rng is None:
        rng = np.random

    # flatten the axis, e.g. (-2,-1) -> (2,3) for the different array shapes
    axis = flatten_axis(img.ndim, axis)

    # list of all permutations
    perms = tuple(subgroup_permutations(img.ndim, axis))

    # list of all flips
    flips = tuple(subgroup_flips(img.ndim, axis))

    # random permutation and flip
    rand_perm_ind = rng.randint(len(perms))
    rand_flip_ind = rng.randint(len(flips))

    rand_perm = perms[rand_perm_ind]
    rand_flip = flips[rand_flip_ind]

    # first random permute
    augmented = img.transpose(rand_perm)

    # then random flip
    for axis, f in enumerate(rand_flip):
        if f:
            augmented = np.flip(augmented, axis)
    return augmented


############################################################################



class BaseTransform(object):
    """
    base class for an augmentation action
    """

    def __init__(self, default_kwargs, transform_func):
        self._default_kwargs = default_kwargs
        self._transform_func = transform_func

    def __call__(self, x, rng=np.random, **kwargs):
        kwargs = {**self._default_kwargs, **kwargs}
        return self._transform_func(x,
                                    rng=rng,
                                    **kwargs)

    def __add__(self, other):
        return Concatenate([self, other])

    def __repr__(self):
        return self.__class__.__name__
        # kwargs_str = '\n'.join(" = ".join(map(str, item)) for item in self._default_kwargs.items())
        # return "%s\n\ndefault arguments:\n%s" % (self.__class__.__name__, kwargs_str)


class Concatenate(BaseTransform):
    def __init__(self, transforms):
        super().__init__(
            default_kwargs=dict(),
            transform_func=lambda x, rng: reduce(lambda x, f: f(x, rng), transforms, x)
        )


class Identity(BaseTransform):
    """
    Do nothing
    """

    def __init__(self):
        super().__init__(
            default_kwargs=dict(),
            transform_func=lambda x, rng: x
        )


class AdditiveNoise(BaseTransform):
    """
    Add gaussian noise
    """

    def __init__(self, sigma=.1):
        super().__init__(
<<<<<<< HEAD
            default_kwargs=dict(sigma=sigma),
            transform_func=lambda x, rng, sigma: x + sigma * rng.normal(0, 1, x.shape)
=======
            default_kwargs=dict(sigma = sigma),
            transform_func=lambda x, rng, sigma: x+(sigma(x,rng) if callable(sigma) else sigma)*rng.normal(0,1,x.shape)
>>>>>>> 8deb896e
        )


class CutOut(BaseTransform):
    """
    Cut parts of the image
    """

    def __init__(self, width=16):
        super().__init__(
            default_kwargs=dict(width=width),
            transform_func=self._cutout)

    def _cutout(self, x, rng, width=16):
        if np.isscalar(width):
            width = (width,) * x.ndim
        assert all(tuple(w <= s for w, s in zip(width, x.shape)))
        x0 = tuple(rng.randint(0, s - w - 1) for w, s in zip(width, x.shape))
        ss = tuple(slice(_x0, _x0 + w) for w, _x0 in zip(width, x0))
        y = x.copy()
        y[ss] = 0
        return y


class Elastic(BaseTransform):
    """
    elastic deformation of an n-dimensional image along the given axis

    :param axis, tuple:
        the axis along which to deform e.g. axis = (1,2). Set axis = None if all axe should be used
    :param grid, int or tuple of ints of same length as axis:
        the number of gridpoints per axis at which random deformation vectors are attached.
    :param amount, float or tuple of floats of same length as axis:
        the maximal pixel shift of deformations per axis.
    :param order, int:
        the interpolation order (e.g. set order = 0 for nearest neighbor)
    :param rng:
        the random number generator to be used
    :return ndarray:
        the deformed img/array

    Example:
    ========

    img = np.zeros((128,) * 2, np.float32)

    img[::16] = 128
    img[:,::16] = 128

    aug_elastic = ElasticAugmentor(grid=5, amount=5)

    out = aug_elastic(img)

    """

    def __init__(self, axis=None, grid=5, amount=5, order=1):
        """

        :param axis, tuple:
            the axis along which to deform e.g. axis = (1,2). Set axis = None if all axe should be used
        :param grid, int or tuple of ints of same length as axis:
            the number of gridpoints per axis at which random deformation vectors are attached.
        :param amount, float or tuple of floats of same length as axis:
            the maximal pixel shift of deformations per axis.
        :param order, int:
            the interpolation order (e.g. set order = 0 for nearest neighbor)
        """

        super().__init__(
            default_kwargs=dict(
                grid=grid,
                axis=axis,
                amount=amount,
                order=order),
            transform_func=transform_elastic
        )


class FlipRot(BaseTransform):
    """
    flip and 90 degree rotation augmentation
    """

    def __init__(self, axis=None):
        """
        :param axis, tuple:
            the axis along which to flip and rotate
        """
        super().__init__(
            default_kwargs=dict(axis=axis),
            transform_func=transform_flip_rot
        )<|MERGE_RESOLUTION|>--- conflicted
+++ resolved
@@ -156,11 +156,8 @@
 
     :param img, ndarray:
         the nD image to deform
-<<<<<<< HEAD
     :param rng:
         the random number generator to be used
-=======
->>>>>>> 8deb896e
     :param axis, tuple or callable:
         the axis along which to deform e.g. axis = (1,2). Set axis = None if all axe should be used
     :param grid, int, tuple of ints of same length as axis, or callable:
@@ -169,14 +166,9 @@
         the maximal pixel shift of deformations per axis.
     :param order, int or callable:
         the interpolation order (e.g. set order = 0 for nearest neighbor)
-<<<<<<< HEAD
     :param workers, int:
         if >1 uses multithreading with the given number of workers 
 
-=======
-    :param rng:
-        the random number generator to be used
->>>>>>> 8deb896e
     :return ndarray:
         the deformed img/array
 
@@ -384,13 +376,8 @@
 
     def __init__(self, sigma=.1):
         super().__init__(
-<<<<<<< HEAD
-            default_kwargs=dict(sigma=sigma),
-            transform_func=lambda x, rng, sigma: x + sigma * rng.normal(0, 1, x.shape)
-=======
             default_kwargs=dict(sigma = sigma),
             transform_func=lambda x, rng, sigma: x+(sigma(x,rng) if callable(sigma) else sigma)*rng.normal(0,1,x.shape)
->>>>>>> 8deb896e
         )
 
 
