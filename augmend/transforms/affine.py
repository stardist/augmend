import numpy as np
from scipy import ndimage
import warnings
import itertools
<<<<<<< HEAD
from concurrent.futures import ThreadPoolExecutor
=======
from copy import deepcopy
>>>>>>> 7afaa196
from .base import BaseTransform
from copy import deepcopy
from ..utils import _raise, _get_global_rng, _flatten_axis, _from_flat_sub_array, _to_flat_sub_array
from gputools import scale as zoom_gputools
from gputools.utils import pad_to_shape

def subgroup_permutations(ndim, axis=None):
    """
    iterate over the permutation subgroup of given axis
    """
    axis = _flatten_axis(ndim, axis)
    res = np.arange(ndim)
    for perm in itertools.permutations(axis):
        for a, p in zip(axis, perm):
            res[a] = p
        yield tuple(res)


def subgroup_flips(ndim, axis=None):
    """
    iterate over the product subgroup (False,True) of given axis
    """
    axis = _flatten_axis(ndim, axis)
    res = np.zeros(ndim, np.bool)
    for prod in itertools.product((False, True), repeat=len(axis)):

        for a, p in zip(axis, prod):
            res[a] = p
        yield tuple(res)


def transform_flip_rot90(img, rng=None, axis=None):
    """
    random augmentation of an array around axis
    """

    if rng is None or rng is np.random:
        rng = _get_global_rng()

    # flatten the axis, e.g. (-2,-1) -> (2,3) for the different array shapes
    axis = _flatten_axis(img.ndim, axis)

    # list of all permutations
    perms = tuple(subgroup_permutations(img.ndim, axis))

    # list of all flips
    flips = tuple(subgroup_flips(img.ndim, axis))

    # random permutation and flip
    rand_perm_ind = rng.randint(len(perms))
    rand_flip_ind = rng.randint(len(flips))

    rand_perm = perms[rand_perm_ind]
    rand_flip = flips[rand_flip_ind]

    # first random permute
    augmented = img.transpose(rand_perm)

    # then random flip
    for axis, f in enumerate(rand_flip):
        if f:
            augmented = np.flip(augmented, axis)
    return augmented



def transform_flip(img, rng=None, axis=None):
    """
    random augmentation of an array around axis
    """

    if rng is None or rng is np.random:
        rng = _get_global_rng()

    # flatten the axis, e.g. (-2,-1) -> (2,3) for the different array shapes
    axis = _flatten_axis(img.ndim, axis)

    # list of all permutations
    perms = tuple(subgroup_permutations(img.ndim, axis))

    # list of all flips
    flips = tuple(subgroup_flips(img.ndim, axis))

    # random flip
    rand_flip_ind = rng.randint(len(flips))

    rand_flip = flips[rand_flip_ind]

    # random flip
    for axis, f in enumerate(rand_flip):
        if f:
            img = np.flip(img, axis)
    return img


def random_rotation_matrix(ndim=2, rng=None):
    """
    adapted from pg 11 of

    Mezzadri, Francesco.
    "How to generate random matrices from the classical compact groups."
    arXiv preprint math-ph/0609050 (2006).

    """
    if rng is None:
        rng = _get_global_rng()

    z = rng.randn(ndim, ndim)
    q, r = np.linalg.qr(z)
    d = np.diag(r)
    ph = d / np.abs(d)
    q = np.multiply(q, ph, q)
    # enforce parity
    q *= np.linalg.det(q)
    return q


def transform_rotation(img, rng=None, axis=None, offset=None, mode="constant", order=1, workers = 1):
    """
    random rotation around axis
    """

    if rng is None or rng is np.random:
        rng = _get_global_rng()

    # flatten the axis, e.g. (-2,-1) -> (2,3) for the different array shapes
    axis = _flatten_axis(img.ndim, axis)

    if offset is None:
        offset = tuple(s // 2 for s in np.array(img.shape)[np.array(axis)])

    if len(axis) < img.ndim:
        # flatten all axis that are not affected
        img_flattened = _to_flat_sub_array(img, axis)
        state = rng.get_state()

        def _func(x, rng):
            rng.set_state(state)
            return transform_rotation(x, rng=rng,
                                     axis=None, offset = offset, order=order,
                                      workers = 1)

        # copy rng, to be thread-safe
        rng_flattened = tuple(deepcopy(rng) for _ in img_flattened)

        if workers > 1:
            with ThreadPoolExecutor(max_workers=workers) as executor:
                res_flattened = np.stack(executor.map(_func, img_flattened, rng_flattened))
        else:
            res_flattened = np.stack(map(_func, img_flattened, rng_flattened))

        return _from_flat_sub_array(res_flattened, axis, img.shape)
    else:
        M_rot = random_rotation_matrix(len(axis), rng)
        M = np.identity(img.ndim)
        M[np.ix_(np.array(axis), np.array(axis))] = M_rot

        # as scipy.ndimage applies the offset *after* the affine matrix...
        offset -= np.dot(M, offset)

        return ndimage.affine_transform(img, M, offset=offset, order=order, mode=mode)



def transform_scale(img, rng=None, axis=None,  factors=(1,2), order=1, use_gpu=False):
    """
    scale tranformation
    :param img, ndarray:
        the nD image to deform
    :param rng:
        the random number generator to be used
    :param axis, tuple or callable:
        the axis along which to deform e.g. axis = (1,2). Set axis = None if all axe should be used
    :param factors, float, tuple of floats of same length as axis, or callable:
        the maximal scales per axis.
    :param order, int or callable:
        the interpolation order (e.g. set order = 0 for nearest neighbor)
    :return ndarray:
        the deformed img/array

    Example:
    ========

    img = np.zeros((128,) * 2, np.float32)

    img[::16] = 128
    img[:,::16] = 128

    out = transform_scale(img, axis = 1, amounts=(1,2))


    """

    img = np.asanyarray(img)

    axis = _flatten_axis(img.ndim, axis)

    if np.isscalar(factors):
        factors = (factors,factors) * len(axis)

    if np.isscalar(factors[0]):
        factors = (factors,) * len(axis)

    factors = np.asanyarray(factors)

    if not img.ndim >= len(axis):
        raise ValueError("dimension of image (%s) < length of axis (%s)" % (img.ndim, len(axis)))

    if not len(axis) == len(factors):
        raise ValueError("length of axis (%s) != length of amount (%s)" % (len(axis), len(factors)))

    if rng is None or rng is np.random:
        rng = _get_global_rng()

    if len(axis) < img.ndim:
        # flatten all axis that are not affected
        img_flattened = _to_flat_sub_array(img, axis)
        state = rng.get_state()

        def _func(x, rng):
            rng.set_state(state)
            return transform_scale(x, rng=rng,
                                     axis=None, factors = factors, order=order, use_gpu = use_gpu)

        # copy rng, to be thread-safe
        rng_flattened = tuple(deepcopy(rng) for _ in img_flattened)

        res_flattened = np.stack(map(_func, img_flattened, rng_flattened))

        return _from_flat_sub_array(res_flattened, axis, img.shape)

    else:

        scale = tuple(rng.uniform(lower, upper) for lower, upper in factors)

        if use_gpu and img.ndim==3:
            # print("scaling by %s via gputools"%str(scale))
            inter = {
                0: "nearest",
                1:"linear"}
            res = zoom_gputools(img, scale, interpolation= inter[order])
            res = pad_to_shape(ndimage.zoom(img, scale, order=order), img.shape)
        else:
            # print("scaling by %s via scipy"%str(scale))
            with warnings.catch_warnings():
                warnings.simplefilter("ignore", UserWarning)
                res = pad_to_shape(ndimage.zoom(img, scale, order=order), img.shape)
        return res


class FlipRot90(BaseTransform):
    """
    flip and 90 degree rotation augmentation
    """

    def __init__(self, axis=None):
        """
        :param axis, tuple:
            the axis along which to flip and rotate
        """
        super().__init__(
            default_kwargs=dict(axis=axis),
            transform_func=transform_flip_rot90
        )

class Flip(BaseTransform):
    """
    flip and 90 degree rotation augmentation
    """

    def __init__(self, axis=None):
        """
        :param axis, tuple:
            the axis along which to flip and rotate
        """
        super().__init__(
            default_kwargs=dict(axis=axis),
            transform_func=transform_flip
        )


class Rotate(BaseTransform):
    """
    flip and 90 degree rotation augmentation
    """

    def __init__(self, axis=None, workers = 1):
        """
        :param axis, tuple:
            the axis along which to flip and rotate
        """
        super().__init__(
            default_kwargs=dict(
                axis=axis,
                workers=workers
            ),
            transform_func=transform_rotation
        )



class Scale(BaseTransform):
    """
    scale augmentation
    """

    def __init__(self, axis=None, factors=2, order=1, use_gpu =False):
        """
        :param axis, tuple:
            the axis along which to flip and rotate
        """
        super().__init__(
            default_kwargs=dict(
                axis=axis,
                factors = factors,
                order=order,
                use_gpu  = use_gpu
            ),
            transform_func=transform_scale
        )
<|MERGE_RESOLUTION|>--- conflicted
+++ resolved
@@ -2,16 +2,13 @@
 from scipy import ndimage
 import warnings
 import itertools
-<<<<<<< HEAD
 from concurrent.futures import ThreadPoolExecutor
-=======
 from copy import deepcopy
->>>>>>> 7afaa196
-from .base import BaseTransform
-from copy import deepcopy
-from ..utils import _raise, _get_global_rng, _flatten_axis, _from_flat_sub_array, _to_flat_sub_array
 from gputools import scale as zoom_gputools
 from gputools.utils import pad_to_shape
+
+from .base import BaseTransform
+from ..utils import _raise, _get_global_rng, _flatten_axis, _from_flat_sub_array, _to_flat_sub_array
 
 def subgroup_permutations(ndim, axis=None):
     """
