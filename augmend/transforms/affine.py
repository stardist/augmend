import numpy as np
from scipy import ndimage
import warnings
import itertools
from copy import deepcopy
from .base import BaseTransform
from ..utils import _raise, _get_global_rng, _flatten_axis, _from_flat_sub_array, _to_flat_sub_array
from gputools import scale as zoom_gputools
from gputools.utils import pad_to_shape

def subgroup_permutations(ndim, axis=None):
    """
    iterate over the permutation subgroup of given axis
    """
    axis = _flatten_axis(ndim, axis)
    res = np.arange(ndim)
    for perm in itertools.permutations(axis):
        for a, p in zip(axis, perm):
            res[a] = p
        yield tuple(res)


def subgroup_flips(ndim, axis=None):
    """
    iterate over the product subgroup (False,True) of given axis
    """
    axis = _flatten_axis(ndim, axis)
    res = np.zeros(ndim, np.bool)
    for prod in itertools.product((False, True), repeat=len(axis)):

        for a, p in zip(axis, prod):
            res[a] = p
        yield tuple(res)


def transform_flip_rot90(img, rng=None, axis=None):
    """
    random augmentation of an array around axis
    """

    if rng is None or rng is np.random:
        rng = _get_global_rng()

    # flatten the axis, e.g. (-2,-1) -> (2,3) for the different array shapes
    axis = _flatten_axis(img.ndim, axis)

    # list of all permutations
    perms = tuple(subgroup_permutations(img.ndim, axis))

    # list of all flips
    flips = tuple(subgroup_flips(img.ndim, axis))

    # random permutation and flip
    rand_perm_ind = rng.randint(len(perms))
    rand_flip_ind = rng.randint(len(flips))

    rand_perm = perms[rand_perm_ind]
    rand_flip = flips[rand_flip_ind]

    # first random permute
    augmented = img.transpose(rand_perm)

    # then random flip
    for axis, f in enumerate(rand_flip):
        if f:
            augmented = np.flip(augmented, axis)
    return augmented



def transform_flip(img, rng=None, axis=None):
    """
    random augmentation of an array around axis
    """

    if rng is None or rng is np.random:
        rng = _get_global_rng()

    # flatten the axis, e.g. (-2,-1) -> (2,3) for the different array shapes
    axis = _flatten_axis(img.ndim, axis)

    # list of all permutations
    perms = tuple(subgroup_permutations(img.ndim, axis))

    # list of all flips
    flips = tuple(subgroup_flips(img.ndim, axis))

    # random flip
    rand_flip_ind = rng.randint(len(flips))

    rand_flip = flips[rand_flip_ind]

    # random flip
    for axis, f in enumerate(rand_flip):
        if f:
            img = np.flip(img, axis)
    return img


def random_rotation_matrix(ndim=2, rng=np.random):
    """
    adapted from pg 11 of

    Mezzadri, Francesco.
    "How to generate random matrices from the classical compact groups."
    arXiv preprint math-ph/0609050 (2006).

    """
    z = rng.randn(ndim, ndim)
    q, r = np.linalg.qr(z)
    d = np.diag(r)
    ph = d / np.abs(d)
    q = np.multiply(q, ph, q)
    # enforce parity
    q *= np.linalg.det(q)
    return q


def transform_rotation(img, rng=None, axis=None, offset=None, mode="constant", order=1):
    """
    random rotation around axis
    """

    if rng is None:
        rng = np.random
    if offset is None:
        offset = tuple(s // 2 for s in img.shape)

    # flatten the axis, e.g. (-2,-1) -> (2,3) for the different array shapes
    axis = _flatten_axis(img.ndim, axis)

    M_rot = random_rotation_matrix(len(axis))
    M = np.identity(img.ndim)
    M[np.ix_(np.array(axis), np.array(axis))] = M_rot

    # as scipy.ndimage applies the offset *after* the affine matrix...
    offset -= np.dot(M, offset)

    return ndimage.affine_transform(img, M, offset=offset, order=order, mode=mode)



def transform_scale(img, rng=None, axis=None,  factors=(1,2), order=1, use_gpu=False):
    """
    scale tranformation
    :param img, ndarray:
        the nD image to deform
    :param rng:
        the random number generator to be used
    :param axis, tuple or callable:
        the axis along which to deform e.g. axis = (1,2). Set axis = None if all axe should be used
    :param factors, float, tuple of floats of same length as axis, or callable:
        the maximal scales per axis.
    :param order, int or callable:
        the interpolation order (e.g. set order = 0 for nearest neighbor)
    :return ndarray:
        the deformed img/array

    Example:
    ========

    img = np.zeros((128,) * 2, np.float32)

    img[::16] = 128
    img[:,::16] = 128

    out = transform_scale(img, axis = 1, amounts=(1,2))


    """

    img = np.asanyarray(img)

    axis = _flatten_axis(img.ndim, axis)

    if np.isscalar(factors):
        factors = (factors,factors) * len(axis)

    if np.isscalar(factors[0]):
        factors = (factors,) * len(axis)

    factors = np.asanyarray(factors)

    if not img.ndim >= len(axis):
        raise ValueError("dimension of image (%s) < length of axis (%s)" % (img.ndim, len(axis)))

    if not len(axis) == len(factors):
        raise ValueError("length of axis (%s) != length of amount (%s)" % (len(axis), len(factors)))

    if rng is None or rng is np.random:
        rng = _get_global_rng()

    if len(axis) < img.ndim:
        # flatten all axis that are not affected
        img_flattened = _to_flat_sub_array(img, axis)
        state = rng.get_state()

        def _func(x, rng):
            rng.set_state(state)
            return transform_scale(x, rng=rng,
                                     axis=None, factors = factors, order=order, use_gpu = use_gpu)

        # copy rng, to be thread-safe
        rng_flattened = tuple(deepcopy(rng) for _ in img_flattened)

        res_flattened = np.stack(map(_func, img_flattened, rng_flattened))

        return _from_flat_sub_array(res_flattened, axis, img.shape)

    else:

        scale = tuple(rng.uniform(lower, upper) for lower, upper in factors)

        if use_gpu and img.ndim==3:
            # print("scaling by %s via gputools"%str(scale))
            inter = {
                0: "nearest",
                1:"linear"}
            res = zoom_gputools(img, scale, interpolation= inter[order])
            res = pad_to_shape(ndimage.zoom(img, scale, order=order), img.shape)
        else:
            # print("scaling by %s via scipy"%str(scale))
<<<<<<< HEAD
            res = pad_to_shape(ndimage.zoom(img, scale, order=order), img.shape)
=======
            with warnings.catch_warnings():
                warnings.simplefilter("ignore", UserWarning)
                res = pad_to_shape(ndimage.zoom(img, scale, order=order), img.shape)
>>>>>>> 7afaa196
        return res


class FlipRot90(BaseTransform):
    """
    flip and 90 degree rotation augmentation
    """

    def __init__(self, axis=None):
        """
        :param axis, tuple:
            the axis along which to flip and rotate
        """
        super().__init__(
            default_kwargs=dict(axis=axis),
            transform_func=transform_flip_rot90
        )

class Flip(BaseTransform):
    """
    flip and 90 degree rotation augmentation
    """

    def __init__(self, axis=None):
        """
        :param axis, tuple:
            the axis along which to flip and rotate
        """
        super().__init__(
            default_kwargs=dict(axis=axis),
            transform_func=transform_flip
        )


class Rotate(BaseTransform):
    """
    flip and 90 degree rotation augmentation
    """

    def __init__(self, axis=None):
        """
        :param axis, tuple:
            the axis along which to flip and rotate
        """
        super().__init__(
            default_kwargs=dict(
                axis=axis
            ),
            transform_func=transform_rotation
        )



class Scale(BaseTransform):
    """
    scale augmentation
    """

    def __init__(self, axis=None, factors=2, order=1, use_gpu =False):
        """
        :param axis, tuple:
            the axis along which to flip and rotate
        """
        super().__init__(
            default_kwargs=dict(
                axis=axis,
                factors = factors,
                order=order,
                use_gpu  = use_gpu
            ),
            transform_func=transform_scale
        )
<|MERGE_RESOLUTION|>--- conflicted
+++ resolved
@@ -220,13 +220,9 @@
             res = pad_to_shape(ndimage.zoom(img, scale, order=order), img.shape)
         else:
             # print("scaling by %s via scipy"%str(scale))
-<<<<<<< HEAD
-            res = pad_to_shape(ndimage.zoom(img, scale, order=order), img.shape)
-=======
             with warnings.catch_warnings():
                 warnings.simplefilter("ignore", UserWarning)
                 res = pad_to_shape(ndimage.zoom(img, scale, order=order), img.shape)
->>>>>>> 7afaa196
         return res
 
 
